--- conflicted
+++ resolved
@@ -114,13 +114,8 @@
             this.navigate(opts.defaultRoute, opts.defaultParams, {reload: true, replace: true});
             return;
         }
-<<<<<<< HEAD
-        if (this.lastKnownState && this.areStatesEqual(state, this.lastKnownState)) {
+        if (this.lastKnownState && this.areStatesEqual(state, this.lastKnownState, false)) {
             return;
-=======
-        if (this.lastKnownState && this.areStatesEqual(state, this.lastKnownState, false)) {
-            return
->>>>>>> 1b8867ec
         }
 
         this._transition(state, this.lastKnownState, (err, toState) => {
@@ -483,15 +478,9 @@
             return
         }
 
-<<<<<<< HEAD
         let toState = makeState(name, params, path);
         this.lastStateAttempt = toState;
-        let sameStates = this.lastKnownState ? this.areStatesEqual(this.lastKnownState, this.lastStateAttempt) : false;
-=======
-        let toState = makeState(name, params, path)
-        this.lastStateAttempt = toState
-        let sameStates = this.lastKnownState ? this.areStatesEqual(this.lastKnownState, this.lastStateAttempt, false) : false
->>>>>>> 1b8867ec
+        let sameStates = this.lastKnownState ? this.areStatesEqual(this.lastKnownState, this.lastStateAttempt, false) : false;
 
         // Do not proceed further if states are the same and no reload
         // (no desactivation and no callbacks)
