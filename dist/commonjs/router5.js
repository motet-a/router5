'use strict';

Object.defineProperty(exports, '__esModule', {
    value: true
});
<<<<<<< HEAD

var _slicedToArray = (function () { function sliceIterator(arr, i) { var _arr = []; var _n = true; var _d = false; var _e = undefined; try { for (var _i = arr[Symbol.iterator](), _s; !(_n = (_s = _i.next()).done); _n = true) { _arr.push(_s.value); if (i && _arr.length === i) break; } } catch (err) { _d = true; _e = err; } finally { try { if (!_n && _i['return']) _i['return'](); } finally { if (_d) throw _e; } } return _arr; } return function (arr, i) { if (Array.isArray(arr)) { return arr; } else if (Symbol.iterator in Object(arr)) { return sliceIterator(arr, i); } else { throw new TypeError('Invalid attempt to destructure non-iterable instance'); } }; })();
=======
var _slice = Array.prototype.slice;
>>>>>>> 4da9570a

var _createClass = (function () { function defineProperties(target, props) { for (var i = 0; i < props.length; i++) { var descriptor = props[i]; descriptor.enumerable = descriptor.enumerable || false; descriptor.configurable = true; if ('value' in descriptor) descriptor.writable = true; Object.defineProperty(target, descriptor.key, descriptor); } } return function (Constructor, protoProps, staticProps) { if (protoProps) defineProperties(Constructor.prototype, protoProps); if (staticProps) defineProperties(Constructor, staticProps); return Constructor; }; })();

function _interopRequireDefault(obj) { return obj && obj.__esModule ? obj : { 'default': obj }; }

function _classCallCheck(instance, Constructor) { if (!(instance instanceof Constructor)) { throw new TypeError('Cannot call a class as a function'); } }

var _routeNode = require('route-node');

var _routeNode2 = _interopRequireDefault(_routeNode);

var _transition2 = require('./transition');

var _constants = require('./constants');

var _constants2 = _interopRequireDefault(_constants);

var _browser = require('./browser');

var _browser2 = _interopRequireDefault(_browser);

var makeState = function makeState(name, params, path) {
    return { name: name, params: params, path: path };
};

/**
 * Create a new Router5 instance
 * @class
 * @param {RouteNode[]|Object[]|RouteNode|Object} routes The router routes
 * @param {Object} [opts={}] The router options: useHash, defaultRoute and defaultParams can be specified.
 * @return {Router5} The router instance
 */

var Router5 = (function () {
    function Router5(routes) {
        var _this = this;

        var opts = arguments.length <= 1 || arguments[1] === undefined ? {} : arguments[1];

        _classCallCheck(this, Router5);

        this.started = false;
        this._onTr = null;
        this._cbs = {};
        this._cmps = {};
        this._canAct = {};
        this.lastStateAttempt = null;
        this.lastKnownState = null;
        this.rootNode = routes instanceof _routeNode2['default'] ? routes : new _routeNode2['default']('', '', routes);
        this.options = {
            useHash: false,
            hashPrefix: '',
            base: '',
            trailingSlash: 0
        };
        Object.keys(opts).forEach(function (opt) {
            return _this.options[opt] = opts[opt];
        });
        this._setBase();
        this.registeredPlugins = {};
        // Bind onPopState
        this.boundOnPopState = this.onPopState.bind(this);
    }

    /**
     * Error codes
     * @type {Object}
     */

    /**
     * @private
     */

    _createClass(Router5, [{
        key: '_setBase',
        value: function _setBase() {
            if (this.options.useHash && !this.options.base) this.options.base = _browser2['default'].getBase();
        }

        /**
         * Set an option value
         * @param  {String} opt The option to set
         * @param  {*}      val The option value
         * @return {Router5}    The Router5 instance
         */
    }, {
        key: 'setOption',
        value: function setOption(opt, val) {
            this.options[opt] = val;
            if (opt === 'useHash') this._setBase();
            return this;
        }

        /**
         * Add route(s)
         * @param  {RouteNode[]|Object[]|RouteNode|Object} routes Route(s) to add
         * @return {Router5}  The Router5 instance
         */
    }, {
        key: 'add',
        value: function add(routes) {
            this.rootNode.add(routes);
            return this;
        }

        /**
         * Add a route to the router.
         * @param {String}   name          The route name
         * @param {String}   path          The route path
         * @param {Function} [canActivate] A function to determine if the route can be activated.
         *                                 It will be invoked during a transition with `toState`
         *                                 and `fromState` parameters.
         * @return {Router5}             The Router5 instance
         */
    }, {
        key: 'addNode',
        value: function addNode(name, path, canActivate) {
            this.rootNode.addNode(name, path);
            if (canActivate) this._canAct[name] = canActivate;
            return this;
        }
    }, {
        key: 'usePlugin',
        value: function usePlugin(plugin) {
            var _this2 = this;

            if (!plugin.name) console.warn('[router5.registerPlugin(plugin)] Missing property pluginName');

            var pluginMethods = ['onStart', 'onStop', 'onTransitionStart', 'onTransitionSuccess', 'onTransitionStart', 'onTransitionError', 'onTransitionCancel'];
            var defined = pluginMethods.concat('init').some(function (method) {
                return plugin[method] !== undefined;
            });

            if (!defined) throw new Error('[router5] plugin ' + plugin.name + ' has none of the expected methods implemented');
            this.registeredPlugins[plugin.name] = plugin;

            if (plugin.init) plugin.init(this);

            pluginMethods.forEach(function (method) {
                if (plugin[method]) {
                    _this2._addListener(method.toLowerCase().replace(/^on/, '$'), plugin[method]);
                }
            });
            return this;
        }

        /**
         * @private
         */
    }, {
        key: 'onPopState',
        value: function onPopState(evt) {
            var _this3 = this;

            // Do nothing if no state or if last know state is poped state (it should never happen)
            var newState = !evt.state || !evt.state.name;
            var state = evt.state || this.matchPath(this.getLocation());
            var opts = this.options;

            if (!state) {
                // If current state is already the default route, we will have a double entry
                // Navigating back and forth will emit SAME_STATES error
                this.navigate(opts.defaultRoute, opts.defaultParams, { reload: true, replace: true });
                return;
            }
            if (this.lastKnownState && this.areStatesEqual(state, this.lastKnownState)) {
                return;
            }

            this._transition(state, this.lastKnownState, function (err, toState) {
                if (err) {
                    if (err === _constants2['default'].CANNOT_DEACTIVATE) {
                        var url = _this3.buildUrl(_this3.lastKnownState.name, _this3.lastKnownState.params);
                        if (!newState) {
                            // Keep history state unchanged but use current URL
                            _this3.updateBrowserState(state, url, true);
                        }
                        // else do nothing or history will be messed up
                        // TODO: history.back()?
                    } else {
                            // Force navigation to default state
                            _this3.navigate(opts.defaultRoute, opts.defaultParams, { reload: true, replace: true });
                        }
                } else {
                    _this3.updateBrowserState(toState, _this3.buildUrl(toState.name, toState.params), newState);
                }
            });
        }

        /**
         * Set a transition middleware function
         * @param {Function} fn The middleware function
         */
    }, {
        key: 'onTransition',
        value: function onTransition(fn) {
            this._onTr = fn;
            return this;
        }

        /**
         * Start the router
         * @param  {String|Object} [startPathOrState] An optional start path or state
         *                                            (use it for universal applications)
         * @param  {Function}      [done]             An optional callback which will be called
         *                                            when starting is done
         * @return {Router5}  The router instance
         */
    }, {
        key: 'start',
        value: function start() {
            var _this4 = this;

            var args = Array.prototype.slice.call(arguments);
            var lastArg = args.slice(-1)[0];
            var done = lastArg instanceof Function ? lastArg : null;
            var startPath = undefined,
                startState = undefined;

            if (this.started) {
                if (done) done(_constants2['default'].ROUTER_ALREADY_STARTED);
                return this;
            }

            if (args.length > 0) {
                if (typeof args[0] === 'string') startPath = args[0];
                if (typeof args[0] === 'object') startState = args[0];
            }

            this.started = true;
            this._invokeListeners('$start');
            var opts = this.options;

            // callback
            var cb = function cb(err, state) {
                var invokeErrCb = arguments.length <= 2 || arguments[2] === undefined ? true : arguments[2];

                _browser2['default'].addPopstateListener(_this4.boundOnPopState);
                if (done) done(err, state);
                if (err && invokeErrCb) _this4._invokeListeners('$transitionerror', state, null, err);
            };

            // Get start path
            if (!startPath && !startState) startPath = this.getLocation();

            if (!startState) {
                (function () {
                    // If no supplied start state, get start state
                    startState = _this4.matchPath(startPath);
                    // Navigate to default function
                    var navigateToDefault = function navigateToDefault() {
                        return _this4.navigate(opts.defaultRoute, opts.defaultParams, { replace: true }, function (err, state) {
                            return cb(err, state, false);
                        });
                    };
                    // If matched start path
                    if (startState) {
                        _this4.lastStateAttempt = startState;
                        _this4._transition(_this4.lastStateAttempt, _this4.lastKnownState, function (err, state) {
                            if (!err) {
                                _this4.updateBrowserState(_this4.lastKnownState, _this4.buildUrl(startState.name, startState.params), true);
                                cb(null, state);
                            } else if (opts.defaultRoute) navigateToDefault();else cb(err, null, false);
                        });
                    } else if (opts.defaultRoute) {
                        // If default, navigate to default
                        navigateToDefault();
                    } else {
                        // No start match, no default => do nothing
                        cb(_constants2['default'].ROUTE_NOT_FOUND, null);
                    }
                })();
            } else {
                // Initialise router with provided start state
                this.lastKnownState = startState;
                this.updateBrowserState(this.lastKnownState, this.buildUrl(startState.name, startState.params), true);
                cb(null, startState);
            }
            // Listen to popstate
            return this;
        }

        /**
         * Stop the router
         * @return {Router5} The router instance
         */
    }, {
        key: 'stop',
        value: function stop() {
            if (!this.started) return this;
            this.lastKnownState = null;
            this.lastStateAttempt = null;
            this.started = false;
            this._invokeListeners('$stop');

            _browser2['default'].removePopstateListener(this.boundOnPopState);
            return this;
        }

        /**
         * Return the current state object
         * @return {Object} The current state
         */
    }, {
        key: 'getState',
        value: function getState() {
            return this.lastKnownState;
        }

        /**
         * Whether or not the given route name with specified params is active.
         * @param  {String}   name             The route name
         * @param  {Object}   [params={}]      The route parameters
         * @param  {Boolean}  [strictEquality=false] If set to false (default), isActive will return true
         *                                           if the provided route name and params are descendants
         *                                           of the active state.
         * @param  {Boolean}   [ignoreQueryParams=true] Whether or not to ignore URL query parameters when
         *                                              comparing the two states together.
         *                                              query parameters when comparing two states together.
         * @return {Boolean}                    Whether nor not the route is active
         */
    }, {
        key: 'isActive',
        value: function isActive(name) {
            var params = arguments.length <= 1 || arguments[1] === undefined ? {} : arguments[1];
            var strictEquality = arguments.length <= 2 || arguments[2] === undefined ? false : arguments[2];
            var ignoreQueryParams = arguments.length <= 3 || arguments[3] === undefined ? true : arguments[3];

            var activeState = this.getState();

            if (!activeState) return false;

            if (strictEquality || activeState.name === name) {
                return this.areStatesEqual(makeState(name, params), activeState, ignoreQueryParams);
            }

            return this.areStatesDescendants(makeState(name, params), activeState);
        }

        /**
         * @private
         */
    }, {
        key: 'areStatesEqual',
        value: function areStatesEqual(state1, state2) {
            var _this5 = this;

            var ignoreQueryParams = arguments.length <= 2 || arguments[2] === undefined ? true : arguments[2];

            if (state1.name !== state2.name) return false;

            var getUrlParams = function getUrlParams(name) {
                return _this5.rootNode.getSegmentsByName(name).map(function (segment) {
                    return segment.parser[ignoreQueryParams ? 'urlParams' : 'params'];
                }).reduce(function (params, p) {
                    return params.concat(p);
                }, []);
            };

            var state1Params = getUrlParams(state1.name);
            var state2Params = getUrlParams(state2.name);

            return state1Params.length === state2Params.length && state1Params.every(function (p) {
                return state1.params[p] === state2.params[p];
            });
        }

        /**
         * Whether two states are descendants
         * @param  {Object} parentState The parent state
         * @param  {Object} childState  The child state
         * @return {Boolean}            Whether the two provided states are related
         */
    }, {
        key: 'areStatesDescendants',
        value: function areStatesDescendants(parentState, childState) {
            var regex = new RegExp('^' + parentState.name + '\\.(.*)$');
            if (!regex.test(childState.name)) return false;
            // If child state name extends parent state name, and all parent state params
            // are in child state params.
            return Object.keys(parentState.params).every(function (p) {
                return parentState.params[p] === childState.params[p];
            });
        }

        /**
         * @private
         */
    }, {
        key: '_invokeListeners',
        value: function _invokeListeners(name) {
            for (var _len = arguments.length, args = Array(_len > 1 ? _len - 1 : 0), _key = 1; _key < _len; _key++) {
                args[_key - 1] = arguments[_key];
            }

            (this._cbs[name] || []).forEach(function (cb) {
                return cb.apply(undefined, args);
            });
        }

        /**
         * @private
         */
    }, {
        key: '_addListener',
        value: function _addListener(name, cb, replace) {
            this._cbs[name] = (this._cbs[name] || []).concat(cb);
            return this;
        }

        /**
         * Register an active component for a specific route segment
         * @param  {String} name      The route segment full name
         * @param  {Object} component The component instance
         */
    }, {
        key: 'registerComponent',
        value: function registerComponent(name, component) {
            if (this._cmps[name]) console.warn('A component was alread registered for route node ' + name + '.');
            this._cmps[name] = component;
            return this;
        }

        /**
         * Deregister an active component
         * @param  {String} name The route segment full name
         * @return {Router5} The router instance
         */
    }, {
        key: 'deregisterComponent',
        value: function deregisterComponent(name) {
            delete this._cmps[name];
        }

        /**
         * A function to determine whether or not a segment can be activated.
         * @param  {String}   name        The route name to register the canActivate method for
         * @param  {Function} canActivate The canActivate function. It should return `true`, `false`
         *                                or a promise
         * @return {Router5}  The router instance
         */
    }, {
        key: 'canActivate',
        value: function canActivate(name, _canActivate) {
            this._canAct[name] = _canActivate;
            return this;
        }

        /**
         * @private
         */
    }, {
        key: 'getLocation',
        value: function getLocation() {
            return _browser2['default'].getLocation(this.options);
        }

        /**
         * Generates an URL from a route name and route params.
         * The generated URL will be prefixed by hash if useHash is set to true
         * @param  {String} route  The route name
         * @param  {Object} params The route params (key-value pairs)
         * @return {String}        The built URL
         */
    }, {
        key: 'buildUrl',
        value: function buildUrl(route, params) {
            return this._buildUrl(this.rootNode.buildPath(route, params));
        }
    }, {
        key: '_buildUrl',
        value: function _buildUrl(path) {
            return this.options.base + (this.options.useHash ? '#' + this.options.hashPrefix : '') + path;
        }

        /**
         * Build a path from a route name and route params
         * The generated URL will be prefixed by hash if useHash is set to true
         * @param  {String} route  The route name
         * @param  {Object} params The route params (key-value pairs)
         * @return {String}        The built Path
         */
    }, {
        key: 'buildPath',
        value: function buildPath(route, params) {
            return this.rootNode.buildPath(route, params);
        }

        /**
         * Match a path against the route tree.
         * @param  {String} path   The path to match
         * @return {Object}        The matched state object (null if no match)
         */
    }, {
        key: 'matchPath',
        value: function matchPath(path) {
            var match = this.rootNode.matchPath(path, this.options.trailingSlash);
            return match ? makeState(match.name, match.params, path) : null;
        }

        /**
         * Parse / extract a path from an url
         * @param  {String} url The URL
         * @return {String}     The extracted path
         */
    }, {
        key: 'urlToPath',
        value: function urlToPath(url) {
            var match = url.match(/^(?:http|https)\:\/\/(?:[0-9a-z_\-\.\:]+?)(?=\/)(.*)$/);
            var path = match ? match[1] : url;

            var pathParts = path.match(/^(.*?)(#.*?)?(\?.*)?$/);

            if (!pathParts) throw new Error('[router5] Could not parse url ' + url);

            var pathname = pathParts[1];
            var hash = pathParts[2];
            var search = pathParts[3];
            var opts = this.options;

            return (opts.useHash ? hash.replace(new RegExp('^#' + opts.hashPrefix), '') : pathname.replace(new RegExp('^' + opts.base), '')) + (search || '');
        }

        /**
         * Parse path from an url and match it against the route tree.
         * @param  {String} url    The URL to match
         * @return {Object}        The matched state object (null if no match)
         */
    }, {
        key: 'matchUrl',
        value: function matchUrl(url) {
            return this.matchPath(this.urlToPath(url));
        }

        /**
         * @private
         */
    }, {
        key: '_transition',
        value: function _transition(toState, fromState, done) {
            var _this6 = this;

            // Cancel current transition
            if (this._tr) this._tr();
            this._invokeListeners('$transitionstart', toState, fromState);

            var tr = (0, _transition2.transition)(this, toState, fromState, function (err) {
                _this6._tr = null;

                if (err) {
                    if (err === _constants2['default'].TRANSITION_CANCELLED) _this6._invokeListeners('$transitioncancel', toState, fromState);else _this6._invokeListeners('$transitionerror', toState, fromState, err);

                    if (done) done(err);
                    return;
                }

                _this6.lastKnownState = toState;
                _this6._invokeListeners('$transitionsuccess', toState, fromState);

                if (done) done(null, toState);
            });

            this._tr = tr;
            return function () {
                return !tr || tr();
            };
        }

        /**
         * Navigate to a specific route
         * @param  {String}   name        The route name
         * @param  {Object}   [params={}] The route params
         * @param  {Object}   [opts={}]   The route options (replace, reload)
         * @param  {Function} done        A optional callback(err) to call when transition has been performed
         *                                either successfully or unsuccessfully.
         * @return {Function}             A cancellation function
         */
    }, {
        key: 'navigate',
        value: function navigate(name, params, opts, done) {
            if (params === undefined) params = {};

            var _this7 = this;

            if (opts === undefined) opts = {};

            if (!this.started) {
                if (done) done(_constants2['default'].ROUTER_NOT_STARTED);
                return;
            }

            if (!_browser2['default'].getState()) opts.replace = true;

            var path = this.buildPath(name, params);
            var url = this.buildUrl(name, params);

            if (!path) {
                if (done) done(_constants2['default'].ROUTE_NOT_FOUND);
                this._invokeListeners('$transitionerror', null, this.lastKnownState, _constants2['default'].ROUTE_NOT_FOUND);
                return;
            }

            var toState = makeState(name, params, path);
            this.lastStateAttempt = toState;
            var sameStates = this.lastKnownState ? this.areStatesEqual(this.lastKnownState, this.lastStateAttempt) : false;

            // Do not proceed further if states are the same and no reload
            // (no desactivation and no callbacks)
            if (sameStates && !opts.reload) {
                if (done) done(_constants2['default'].SAME_STATES);
                this._invokeListeners('$transitionerror', toState, this.lastKnownState, _constants2['default'].SAME_STATES);
                return;
            }

            // Transition and amend history
            return this._transition(toState, sameStates ? null : this.lastKnownState, function (err, state) {
                if (err) {
                    if (done) done(err);
                    return;
                }

                _this7.updateBrowserState(_this7.lastStateAttempt, url, opts.replace);
                if (done) done(null, state);
            });
        }

        /**
         * Update the browser history
         * @param {Object}  stateObject     State object to be used
         * @param {string}  url             Absolute url to be used
         * @param {boolean} [replace=false] If replaceState or pushState should be used
         * @param {string}  [title='']      The title to be used for history
         */
    }, {
        key: 'updateBrowserState',
        value: function updateBrowserState(stateObject, url) {
            var replace = arguments.length <= 2 || arguments[2] === undefined ? false : arguments[2];
            var title = arguments.length <= 3 || arguments[3] === undefined ? '' : arguments[3];

            _browser2['default'][replace ? 'replaceState' : 'pushState'](stateObject, title, url);
        }
    }]);

    return Router5;
})();

Router5.ERR = _constants2['default'];

/**
 * An helper function to return instructions for a transition:
 * intersection route name, route names to deactivate, route names to activate
 * @param  {Object} toState   The state to go to
 * @param  {Object} fromState The state to go from
 * @return {Object}           An object containing 'intersection', 'toActivate' and 'toDeactivate' keys
 */
Router5.transitionPath = _transition2.transitionPath;

exports['default'] = Router5;
module.exports = exports['default'];<|MERGE_RESOLUTION|>--- conflicted
+++ resolved
@@ -3,12 +3,6 @@
 Object.defineProperty(exports, '__esModule', {
     value: true
 });
-<<<<<<< HEAD
-
-var _slicedToArray = (function () { function sliceIterator(arr, i) { var _arr = []; var _n = true; var _d = false; var _e = undefined; try { for (var _i = arr[Symbol.iterator](), _s; !(_n = (_s = _i.next()).done); _n = true) { _arr.push(_s.value); if (i && _arr.length === i) break; } } catch (err) { _d = true; _e = err; } finally { try { if (!_n && _i['return']) _i['return'](); } finally { if (_d) throw _e; } } return _arr; } return function (arr, i) { if (Array.isArray(arr)) { return arr; } else if (Symbol.iterator in Object(arr)) { return sliceIterator(arr, i); } else { throw new TypeError('Invalid attempt to destructure non-iterable instance'); } }; })();
-=======
-var _slice = Array.prototype.slice;
->>>>>>> 4da9570a
 
 var _createClass = (function () { function defineProperties(target, props) { for (var i = 0; i < props.length; i++) { var descriptor = props[i]; descriptor.enumerable = descriptor.enumerable || false; descriptor.configurable = true; if ('value' in descriptor) descriptor.writable = true; Object.defineProperty(target, descriptor.key, descriptor); } } return function (Constructor, protoProps, staticProps) { if (protoProps) defineProperties(Constructor.prototype, protoProps); if (staticProps) defineProperties(Constructor, staticProps); return Constructor; }; })();
 
